<?xml version="1.0" encoding="UTF-8"?>
<project xmlns="http://maven.apache.org/POM/4.0.0"
         xmlns:xsi="http://www.w3.org/2001/XMLSchema-instance"
         xsi:schemaLocation="http://maven.apache.org/POM/4.0.0 http://maven.apache.org/xsd/maven-4.0.0.xsd">
  <modelVersion>4.0.0</modelVersion>

  <parent>
    <groupId>com.google.adk</groupId>
    <artifactId>google-adk-parent</artifactId>
    <version>0.3.1-SNAPSHOT</version><!-- {x-version-update:google-adk:current} -->
  </parent>
  
  <artifactId>google-adk-sample-a2a-remote</artifactId>
  <name>Google ADK - Sample - A2A Remote Prime Service</name>
  <description>Spring Boot service that exposes the remote prime-check agent over the A2A REST interface.</description>
  <packaging>jar</packaging>

  <properties>
    <spring-boot.version>3.3.4</spring-boot.version>
    <java.version>17</java.version>
    <flogger.version>0.8</flogger.version>
    <exec.mainClass>com.google.adk.samples.a2a_remote.RemoteA2AApplication</exec.mainClass>
  </properties>

  <dependencyManagement>
    <dependencies>
      <dependency>
        <groupId>org.springframework.boot</groupId>
        <artifactId>spring-boot-dependencies</artifactId>
        <version>${spring-boot.version}</version>
        <type>pom</type>
        <scope>import</scope>
      </dependency>
    </dependencies>
  </dependencyManagement>

  <dependencies>
    <dependency>
      <groupId>org.springframework.boot</groupId>
      <artifactId>spring-boot-starter-web</artifactId>
    </dependency>

    <dependency>
      <groupId>com.google.adk</groupId>
      <artifactId>google-adk</artifactId>
      <version>${project.version}</version>
    </dependency>

    <dependency>
      <groupId>com.google.adk</groupId>
      <artifactId>google-adk-a2a-core</artifactId>
      <version>0.3.1-SNAPSHOT</version>
    </dependency>

    <dependency>
      <groupId>com.google.adk</groupId>
      <artifactId>google-adk-a2a-webservice</artifactId>
      <version>0.3.1-SNAPSHOT</version>
    </dependency>

    <dependency>
      <groupId>com.google.flogger</groupId>
      <artifactId>flogger</artifactId>
      <version>${flogger.version}</version>
    </dependency>
    <dependency>
      <groupId>com.google.flogger</groupId>
      <artifactId>google-extensions</artifactId>
      <version>${flogger.version}</version>
    </dependency>
    <dependency>
      <groupId>com.google.flogger</groupId>
      <artifactId>flogger-system-backend</artifactId>
      <version>${flogger.version}</version>
    </dependency>

    <dependency>
      <groupId>org.springframework.boot</groupId>
      <artifactId>spring-boot-starter-test</artifactId>
      <scope>test</scope>
    </dependency>

    <dependency>
      <groupId>com.google.truth</groupId>
      <artifactId>truth</artifactId>
      <version>${truth.version}</version>
      <scope>test</scope>
    </dependency>
  </dependencies>

  <build>
    <plugins>
      <plugin>
        <groupId>org.springframework.boot</groupId>
        <artifactId>spring-boot-maven-plugin</artifactId>
        <version>${spring-boot.version}</version>
      </plugin>
      <plugin>
        <groupId>org.codehaus.mojo</groupId>
<<<<<<< HEAD
=======
        <artifactId>build-helper-maven-plugin</artifactId>
        <version>3.6.0</version>
        <executions>
          <execution>
            <id>add-source</id>
            <phase>generate-sources</phase>
            <goals>
              <goal>add-source</goal>
            </goals>
            <configuration>
              <sources>
                <source>.</source>
              </sources>
            </configuration>
          </execution>
        </executions>
      </plugin>
      <plugin>
        <groupId>org.apache.maven.plugins</groupId>
        <artifactId>maven-source-plugin</artifactId>
        <configuration>
          <excludes>
            <exclude>**/*.jar</exclude>
            <exclude>target/**</exclude>
          </excludes>
        </configuration>
      </plugin>
      <plugin>
        <groupId>org.codehaus.mojo</groupId>
>>>>>>> 9c1ef4f7
        <artifactId>exec-maven-plugin</artifactId>
        <version>3.2.0</version>
        <configuration>
          <mainClass>${exec.mainClass}</mainClass>
          <classpathScope>runtime</classpathScope>
        </configuration>
      </plugin>
    </plugins>
  </build>
</project><|MERGE_RESOLUTION|>--- conflicted
+++ resolved
@@ -97,38 +97,6 @@
       </plugin>
       <plugin>
         <groupId>org.codehaus.mojo</groupId>
-<<<<<<< HEAD
-=======
-        <artifactId>build-helper-maven-plugin</artifactId>
-        <version>3.6.0</version>
-        <executions>
-          <execution>
-            <id>add-source</id>
-            <phase>generate-sources</phase>
-            <goals>
-              <goal>add-source</goal>
-            </goals>
-            <configuration>
-              <sources>
-                <source>.</source>
-              </sources>
-            </configuration>
-          </execution>
-        </executions>
-      </plugin>
-      <plugin>
-        <groupId>org.apache.maven.plugins</groupId>
-        <artifactId>maven-source-plugin</artifactId>
-        <configuration>
-          <excludes>
-            <exclude>**/*.jar</exclude>
-            <exclude>target/**</exclude>
-          </excludes>
-        </configuration>
-      </plugin>
-      <plugin>
-        <groupId>org.codehaus.mojo</groupId>
->>>>>>> 9c1ef4f7
         <artifactId>exec-maven-plugin</artifactId>
         <version>3.2.0</version>
         <configuration>
